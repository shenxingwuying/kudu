// Copyright (c) 2013, Cloudera, inc.
#ifndef KUDU_TABLET_TABLET_TEST_BASE_H
#define KUDU_TABLET_TABLET_TEST_BASE_H

#include <algorithm>
#include <boost/assign/list_of.hpp>
#include <boost/thread/thread.hpp>
#include <glog/logging.h>
#include <gtest/gtest.h>
#include <tr1/unordered_set>
#include <vector>

#include "common/row.h"
#include "common/scan_spec.h"
#include "common/schema.h"
#include "gutil/strings/util.h"
#include "gutil/walltime.h"
#include "util/env.h"
#include "util/memory/arena.h"
#include "util/stopwatch.h"
#include "util/test_graph.h"
#include "util/test_macros.h"
#include "util/test_util.h"
#include "tablet/tablet.h"
#include "tablet/tablet-test-util.h"


namespace kudu {
namespace tablet {

using std::tr1::unordered_set;

// The base class takes as a template argument a "setup" class
// which can customize the schema for the tests. This way we can
// get coverage on various schemas without duplicating test code.
struct StringKeyTestSetup {
public:
  StringKeyTestSetup() :
    test_schema_(boost::assign::list_of
                 (ColumnSchema("key", STRING))
                 (ColumnSchema("val", UINT32))
                 (ColumnSchema("update_count", UINT32)),
                 1)
  {}

  void BuildRowKey(RowBuilder *rb, uint64_t row_idx)
  {
    // This is called from multiple threads, so can't move this buffer
    // to be a class member. However, it's likely to get inlined anyway
    // and loop-hosted.
    char buf[256];
    FormatKey(buf, sizeof(buf), row_idx);
    rb->AddString(Slice(buf));
  }

  void BuildRow(RowBuilder *rb, uint64_t row_idx, uint32_t update_count_val = 0) {
    BuildRowKey(rb, row_idx);
    rb->AddUint32(row_idx);
    rb->AddUint32(update_count_val);
  }

  const Schema &test_schema() const {
    return test_schema_;
  }

  static void FormatKey(char *buf, size_t buf_size, uint64_t row_idx) {
    snprintf(buf, buf_size, "hello %ld", row_idx);
  }

  string FormatDebugRow(uint64_t row_idx, uint32_t update_count) {
    char buf[256];
    FormatKey(buf, sizeof(buf), row_idx);

    return StringPrintf(
      "(string key=%s, uint32 val=%ld, uint32 update_count=%d)",
      buf, row_idx, update_count);
  }

  Status DoUpdate(Tablet *tablet, uint64_t row_idx, uint32_t *new_val) {
    char keybuf[256];
    FormatKey(keybuf, sizeof(keybuf), row_idx);
    Slice row_key(keybuf);
    *new_val = 10000 + row_idx;

    faststring ubuf;
<<<<<<< HEAD
    RowChangeListEncoder(test_schema_, &ubuf).AddColumnUpdate(1, &new_val);
    return tablet->MutateRow(&row_key, RowChangeList(ubuf));
=======
    RowChangeListEncoder(test_schema_, &ubuf).AddColumnUpdate(1, new_val);
    return tablet->UpdateRow(&row_key, RowChangeList(ubuf));
>>>>>>> 0d3d70ca
  }

  template <class RowType>
  uint64_t GetRowIndex(const RowType& row) const {
    return *test_schema_.ExtractColumnFromRow<UINT32>(row, 1);
  }

  template <class RowType>
  uint64_t GetRowValueAfterUpdate(const RowType& row) const {
    return *test_schema_.ExtractColumnFromRow<UINT32>(row, 1);
  }

  bool ShouldUpdateRow(uint64_t row_idx) const {
    return (row_idx % 15) == 0;
  }

  Schema test_schema_;
};


// Setup for testing integer keys
struct IntKeyTestSetup {
public:
  IntKeyTestSetup() :
    test_schema_(boost::assign::list_of
                 (ColumnSchema("key", UINT32))
                 (ColumnSchema("val", UINT32))
                 (ColumnSchema("update_count", UINT32)), 1)
  {}

  void BuildRowKey(RowBuilder *rb, uint64_t i) {
    rb->AddUint32((uint32_t)i);
  }

  void BuildRow(RowBuilder *rb, uint64_t row_idx, uint32_t update_count_val = 0) {
    BuildRowKey(rb, row_idx);
    rb->AddUint32((uint32_t)row_idx);
    rb->AddUint32(update_count_val);
  }

  const Schema &test_schema() const { return test_schema_; }

  string FormatDebugRow(uint64_t row_idx, uint32_t update_count) {
    return StringPrintf(
      "(uint32 key=%d, uint32 val=%ld, uint32 update_count=%d)",
      (uint32_t)row_idx, row_idx, update_count);
  }

  Status DoUpdate(Tablet *tablet, uint64_t row_idx, uint32_t *new_val) {
    uint32_t row_key = row_idx;
    faststring buf;
<<<<<<< HEAD
    RowChangeListEncoder(test_schema_, &buf).AddColumnUpdate(1, &new_val);
    return tablet->MutateRow(&row_key, RowChangeList(buf));
=======
    *new_val = 10000 + row_idx;
    RowChangeListEncoder(test_schema_, &buf).AddColumnUpdate(1, new_val);
    return tablet->UpdateRow(&row_key, RowChangeList(buf));
>>>>>>> 0d3d70ca
  }

  template <class RowType>
  uint64_t GetRowIndex(const RowType& row) const {
    return *test_schema_.ExtractColumnFromRow<UINT32>(row, 1);
  }

  template <class RowType>
  uint64_t GetRowValueAfterUpdate(const RowType& row) const {
    return *test_schema_.ExtractColumnFromRow<UINT32>(row, 1);
  }

  bool ShouldUpdateRow(uint64_t row_idx) const {
    return (row_idx % 15) == 0;
  }

  Schema test_schema_;
};

// Setup for testing nullable columns
struct NullableValueTestSetup {
 public:
  NullableValueTestSetup() :
    test_schema_(boost::assign::list_of
                 (ColumnSchema("key", UINT32))
                 (ColumnSchema("val", UINT32, true))
                 (ColumnSchema("update_count", UINT32)), 1)
  {}

  void BuildRowKey(RowBuilder *rb, uint64_t i) {
    rb->AddUint32((uint32_t)i);
  }

  void BuildRow(RowBuilder *rb, uint64_t row_idx, uint32_t update_count_val = 0) {
    BuildRowKey(rb, row_idx);
    if (IsNullRow(row_idx)) {
      rb->AddNull();
    } else {
      rb->AddUint32((uint32_t)row_idx);
    }
    rb->AddUint32(update_count_val);
  }

  const Schema &test_schema() const { return test_schema_; }

  string FormatDebugRow(uint64_t row_idx, uint32_t update_count) {
    if (IsNullRow(row_idx)) {
      return StringPrintf(
      "(uint32 key=%d, uint32 val=NULL, uint32 update_count=%d)",
        (uint32_t)row_idx, update_count);
    }

    return StringPrintf(
      "(uint32 key=%d, uint32 val=%ld, uint32 update_count=%d)",
      (uint32_t)row_idx, row_idx, update_count);
  }

  Status DoUpdate(Tablet *tablet, uint64_t row_idx, uint32_t *new_val) {
    uint32_t row_key = row_idx;
    faststring buf;
    *new_val = CalcUpdateValue(row_idx);
    RowChangeListEncoder(test_schema_, &buf).AddColumnUpdate(1, IsNullRow(row_idx) ? new_val : NULL);
    return tablet->UpdateRow(&row_key, RowChangeList(buf));
  }

  template <class RowType>
  uint64_t GetRowIndex(const RowType& row) const {
    return *test_schema_.ExtractColumnFromRow<UINT32>(row, 0);
  }

  template <class RowType>
  uint64_t GetRowValueAfterUpdate(const RowType& row) const {
    uint64_t row_idx = GetRowIndex(row);
    bool is_updated = ShouldUpdateRow(row_idx);
    bool is_null = IsNullRow(row_idx);

    uint64_t expected_val = is_updated ? CalcUpdateValue(row_idx) : row_idx;
    const uint32_t *val = test_schema_.ExtractColumnFromRow<UINT32>(row, 1);
    if (is_updated) {
      if (is_null) {
        DCHECK_EQ(expected_val, *val);
      } else {
        DCHECK(val == NULL) << "Expected NULL found: " << *val;
      }
    } else {
      if (is_null) {
        DCHECK(val == NULL) << "Expected NULL found: " << *val;
      } else {
        DCHECK_EQ(expected_val, *val);
      }
    }

    return expected_val;
  }

  bool IsNullRow(uint64_t row_idx) const {
    return !!(row_idx & 2);
  }

  bool ShouldUpdateRow(uint64_t row_idx) const {
    return (row_idx % 10) == 0;
  }

  uint32_t CalcUpdateValue(uint64_t row_idx) const {
    return 10000 + row_idx;
  }

  Schema test_schema_;
};


// Use this with TYPED_TEST_CASE from gtest
typedef ::testing::Types<StringKeyTestSetup, IntKeyTestSetup,
                         NullableValueTestSetup> TabletTestHelperTypes;

template<class TESTSETUP>
class TabletTestBase : public KuduTest {
public:
  TabletTestBase() :
    setup_(),
    schema_(setup_.test_schema()),
    arena_(1024, 4*1024*1024)
  {}

  virtual void SetUp() {
    KuduTest::SetUp();
    tablet_dir_ = env_->JoinPathSegments(test_dir_, "tablet");
    LOG(INFO) << "Creating tablet in: " << tablet_dir_;
    tablet_.reset(new Tablet(schema_, tablet_dir_));
    ASSERT_STATUS_OK(tablet_->CreateNew());
    ASSERT_STATUS_OK(tablet_->Open());
  }

  void InsertTestRows(uint64_t first_row, uint64_t count, uint32_t update_count_val,
                      TimeSeries *ts=NULL) {
    RowBuilder rb(schema_);

    uint64_t inserted_since_last_report = 0;
    for (uint64_t i = first_row; i < first_row + count; i++) {
      rb.Reset();
      setup_.BuildRow(&rb, i, update_count_val);
      ASSERT_STATUS_OK_FAST(tablet_->Insert(rb.data()));

      if ((inserted_since_last_report++ > 100) && ts) {
        ts->AddValue(static_cast<double>(inserted_since_last_report));
        inserted_since_last_report = 0;
      }
    }

    if (ts) {
      ts->AddValue(static_cast<double>(inserted_since_last_report));
    }
  }

  Status UpdateTestRow(uint64_t row_idx, uint32_t new_val) {
    RowBuilder rb(schema_.CreateKeyProjection());
    setup_.BuildRowKey(&rb, row_idx);

    faststring buf;
    RowChangeListEncoder(schema_, &buf).AddColumnUpdate(2, &new_val);
    return tablet_->MutateRow(rb.data().data(), RowChangeList(buf));
  }

  Status DeleteTestRow(uint64_t row_idx) {
    RowBuilder rb(schema_.CreateKeyProjection());
    setup_.BuildRowKey(&rb, row_idx);

    faststring buf;
    RowChangeListEncoder(schema_, &buf).SetToDelete();
    return tablet_->MutateRow(rb.data().data(), RowChangeList(buf));
  }

  template <class RowType>
  void VerifyRow(const RowType& row, uint64_t row_idx, uint32_t update_count) {
    ASSERT_EQ(setup_.FormatDebugRow(row_idx, update_count), schema_.DebugRow(row));
  }

  void VerifyTestRows(uint64_t first_row, uint64_t expected_count) {
    gscoped_ptr<RowwiseIterator> iter;
    ASSERT_STATUS_OK(tablet_->NewRowIterator(schema_, &iter));
    ASSERT_STATUS_OK(iter->Init(NULL));
    int batch_size = std::max(
      (size_t)1, std::min((size_t)(expected_count / 10),
                          4*1024*1024 / schema_.byte_size()));
    Arena arena(32*1024, 256*1024);
    RowBlock block(schema_, batch_size, &arena);

    if (expected_count > INT_MAX) {
      LOG(INFO) << "Not checking rows for duplicates -- duplicates expected since "
                << "there were more than " << INT_MAX << " rows inserted.";
      return;
    }

    // Keep a bitmap of which rows have been seen from the requested
    // range.
    std::vector<bool> seen_rows;
    seen_rows.resize(expected_count);

    while (iter->HasNext()) {
      ASSERT_STATUS_OK_FAST(RowwiseIterator::CopyBlock(iter.get(), &block));

      RowBlockRow rb_row = block.row(0);
      DLOG(INFO) << "Fetched batch of " << block.nrows() << "\n"
                 << "First row: " << schema_.DebugRow(rb_row);

      for (int i = 0; i < block.nrows(); i++) {
        rb_row.Reset(&block, i);
        uint64_t row = setup_.GetRowIndex(rb_row);
        if (row >= first_row && row < first_row + expected_count) {
          size_t idx = row - first_row;
          if (seen_rows[idx]) {
            FAIL() << "Saw row " << row << " twice!\n"
                   << "Row: " << schema_.DebugRow(rb_row);
          }
          seen_rows[idx] = true;
        }
      }
    }

    // Verify that all the rows were seen.
    for (int i = 0; i < expected_count; i++) {
      ASSERT_EQ(true, seen_rows[i]) << "Never saw row: " << (i + first_row);
    }
    LOG(INFO) << "Successfully verified " << expected_count << "rows";
  }

  // Iterate through the full table, stringifying the resulting rows
  // into the given vector. This is only useful in tests which insert
  // a very small number of rows.
  // The output is sorted by key.
  Status IterateToStringList(vector<string> *out) {
    gscoped_ptr<RowwiseIterator> iter;
    RETURN_NOT_OK(this->tablet_->NewRowIterator(this->schema_, &iter));
    RETURN_NOT_OK(iter->Init(NULL));
    return kudu::tablet::IterateToStringList(iter.get(), out);
  }

  // Return the number of rows in the tablet.
  uint64_t TabletCount() const {
    uint64_t count;
    CHECK_OK(tablet_->CountRows(&count));
    return count;
  }

  const Schema &schema() const {
    return schema_;
  }

  TESTSETUP setup_;

  const Schema schema_;
  gscoped_ptr<Tablet> tablet_;
  string tablet_dir_;

  Arena arena_;
};


} // namespace tablet
} // namespace kudu

#endif<|MERGE_RESOLUTION|>--- conflicted
+++ resolved
@@ -83,13 +83,8 @@
     *new_val = 10000 + row_idx;
 
     faststring ubuf;
-<<<<<<< HEAD
-    RowChangeListEncoder(test_schema_, &ubuf).AddColumnUpdate(1, &new_val);
+    RowChangeListEncoder(test_schema_, &ubuf).AddColumnUpdate(1, new_val);
     return tablet->MutateRow(&row_key, RowChangeList(ubuf));
-=======
-    RowChangeListEncoder(test_schema_, &ubuf).AddColumnUpdate(1, new_val);
-    return tablet->UpdateRow(&row_key, RowChangeList(ubuf));
->>>>>>> 0d3d70ca
   }
 
   template <class RowType>
@@ -141,14 +136,9 @@
   Status DoUpdate(Tablet *tablet, uint64_t row_idx, uint32_t *new_val) {
     uint32_t row_key = row_idx;
     faststring buf;
-<<<<<<< HEAD
-    RowChangeListEncoder(test_schema_, &buf).AddColumnUpdate(1, &new_val);
-    return tablet->MutateRow(&row_key, RowChangeList(buf));
-=======
     *new_val = 10000 + row_idx;
     RowChangeListEncoder(test_schema_, &buf).AddColumnUpdate(1, new_val);
-    return tablet->UpdateRow(&row_key, RowChangeList(buf));
->>>>>>> 0d3d70ca
+    return tablet->MutateRow(&row_key, RowChangeList(buf));
   }
 
   template <class RowType>
@@ -211,7 +201,7 @@
     faststring buf;
     *new_val = CalcUpdateValue(row_idx);
     RowChangeListEncoder(test_schema_, &buf).AddColumnUpdate(1, IsNullRow(row_idx) ? new_val : NULL);
-    return tablet->UpdateRow(&row_key, RowChangeList(buf));
+    return tablet->MutateRow(&row_key, RowChangeList(buf));
   }
 
   template <class RowType>
