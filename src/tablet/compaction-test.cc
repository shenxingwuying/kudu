// Copyright (c) 2013, Cloudera, inc.
// All rights reserved

#include <boost/assign/list_of.hpp>
#include <gflags/gflags.h>
#include <glog/logging.h>
#include <gtest/gtest.h>

#include "gutil/strings/util.h"
#include "tablet/compaction.h"
#include "tablet/tablet-test-util.h"
#include "util/stopwatch.h"
#include "util/test_util.h"

DEFINE_string(merge_benchmark_input_dir, "",
              "Directory to benchmark merge. The benchmark will merge "
              "all rowsets from this directory, pointed by the super-block "
              "with id 00000 or 1111 and tablet id 'KuduCompactionBenchTablet', "
              "if this is specified. Otherwise, inputs will "
              "be generated as part of the test itself.");
DEFINE_int32(merge_benchmark_num_rowsets, 3,
             "Number of rowsets as input to the merge");
DEFINE_int32(merge_benchmark_num_rows_per_rowset, 500000,
             "Number of rowsets as input to the merge");

namespace kudu {
namespace tablet {

using metadata::RowSetMetadata;

static const char *kRowKeyFormat = "hello %08d";

class TestCompaction : public KuduRowSetTest {
 public:
  TestCompaction() :
    KuduRowSetTest(Schema(boost::assign::list_of
            (ColumnSchema("key", STRING))
            (ColumnSchema("val", UINT32)),
            1)),
    row_builder_(schema_)
  {}

  // Insert n_rows rows of data.
  // Each row is the tuple: (string key=hello <n*10 + delta>, val=<n>)
  void InsertRows(MemRowSet *mrs, int n_rows, int delta) {
    for (uint32_t i = 0; i < n_rows; i++) {
      InsertRow(mrs, i * 10 + delta, i);
    }
  }

  void InsertRow(MemRowSet *mrs, int row_key, uint32_t val) {
    ScopedTransaction tx(&mvcc_);
    row_builder_.Reset();
    snprintf(key_buf_, sizeof(key_buf_), kRowKeyFormat, row_key);
    row_builder_.AddString(Slice(key_buf_));
    row_builder_.AddUint32(val);
    ASSERT_STATUS_OK_FAST(mrs->Insert(tx.txid(), row_builder_.row()));
  }

  // Update n_rows rows of data.
  // Each row has the key (string key=hello <n*10 + delta>) and its 'val' column
  // is set to new_val.
  void UpdateRows(RowSet *rowset, int n_rows, int delta, uint32_t new_val) {
    char keybuf[256];
    faststring update_buf;
    for (uint32_t i = 0; i < n_rows; i++) {
      SCOPED_TRACE(i);
      ScopedTransaction tx(&mvcc_);
      snprintf(keybuf, sizeof(keybuf), kRowKeyFormat, i * 10 + delta);

      update_buf.clear();
      RowChangeListEncoder update(schema_, &update_buf);
      update.AddColumnUpdate(1, &new_val);

      RowBuilder rb(schema_.CreateKeyProjection());
      rb.AddString(Slice(keybuf));
      RowSetKeyProbe probe(rb.row());
      ASSERT_STATUS_OK(rowset->MutateRow(tx.txid(), probe, RowChangeList(update_buf)));
    }
  }

  // Iterate over the given compaction input, stringifying and dumping each
  // yielded row to *out
  void IterateInput(CompactionInput *input, vector<string> *out) {
    ASSERT_STATUS_OK(DebugDumpCompactionInput(input, out));
  }

<<<<<<< HEAD
  void DoFlush(CompactionInput *input, const MvccSnapshot &snap, const string &out_dir) {
    // Flush with a large roll threshold so we only write a single file.
    // This simplifies the test so we always need to reopen only a single rowset.
    const size_t kRollThreshold = 1024 * 1024 * 1024; // 1GB
    RollingDiskRowSetWriter rsw(env_.get(), schema_, out_dir,
                                BloomFilterSizing::BySizeAndFPRate(32*1024, 0.01f),
                                kRollThreshold);
    ASSERT_STATUS_OK(rsw.Open());
    ASSERT_STATUS_OK(Flush(input, snap, &rsw));
    ASSERT_STATUS_OK(rsw.Finish());
    ASSERT_FILE_EXISTS(env_, DiskRowSet::GetBloomPath(out_dir + ".0"));
=======
  void DoFlush(CompactionInput *input, const MvccSnapshot &snap, RowSetMetadata *rowset_meta) {
    DiskRowSetWriter rsw(rowset_meta, schema_, BloomFilterSizing::BySizeAndFPRate(32*1024, 0.01f));
    ASSERT_STATUS_OK(rsw.Open());
    ASSERT_STATUS_OK(Flush(input, snap, &rsw));
    ASSERT_STATUS_OK(rsw.Finish());
    ASSERT_TRUE(rowset_meta->HasBloomDataBlockForTests());
>>>>>>> 8d93e1eb
  }

  void DoCompact(const vector<shared_ptr<DiskRowSet> > &rowsets) {
    MvccSnapshot merge_snap(mvcc_);
    vector<shared_ptr<CompactionInput> > merge_inputs;
    BOOST_FOREACH(const shared_ptr<DiskRowSet> &rs, rowsets) {
      merge_inputs.push_back(shared_ptr<CompactionInput>(CompactionInput::Create(*rs, merge_snap)));
    }

    gscoped_ptr<CompactionInput> compact_input(CompactionInput::Merge(merge_inputs, schema_));
    shared_ptr<RowSetMetadata> rowset_compact_meta;
    ASSERT_STATUS_OK(NewRowSet(&rowset_compact_meta));
    DoFlush(compact_input.get(), merge_snap, rowset_compact_meta.get());
  }

  void FlushAndReopen(const MemRowSet &mrs, const shared_ptr<RowSetMetadata>& rowset_meta, shared_ptr<DiskRowSet> *rs) {
    MvccSnapshot snap(mvcc_);
    gscoped_ptr<CompactionInput> input(CompactionInput::Create(mrs, snap));
    DoFlush(input.get(), snap, rowset_meta.get());
    // Re-open it
<<<<<<< HEAD
    ASSERT_STATUS_OK(DiskRowSet::Open(env_.get(), schema_, out_dir + ".0", rs));
=======
    ASSERT_STATUS_OK(DiskRowSet::Open(rowset_meta, schema_, rs));
>>>>>>> 8d93e1eb
  }

  template<bool OVERLAP_INPUTS>
  void DoBenchmark() {
    vector<shared_ptr<DiskRowSet> > rowsets;

    if (FLAGS_merge_benchmark_input_dir.empty()) {
      // Create inputs.
      for (int i = 0; i < FLAGS_merge_benchmark_num_rowsets; i++) {
        // Create a memrowset with a bunch of rows and updates.
        shared_ptr<MemRowSet> mrs(new MemRowSet(schema_));

        for (int n = 0; n < FLAGS_merge_benchmark_num_rows_per_rowset; n++) {

          int row_key;
          if (OVERLAP_INPUTS) {
            // input 0: 0 3 6 9 ...
            // input 1: 1 4 7 10 ...
            // input 2: 2 5 8 11 ...
            row_key = n * FLAGS_merge_benchmark_num_rowsets + i;
          } else {
            // input 0: 0 1 2 3
            // input 1: 1000 1001 1002 1003
            // ...
            row_key = i * FLAGS_merge_benchmark_num_rows_per_rowset + n;
          }
          InsertRow(mrs.get(), row_key, n);
        }
        tablet_->Flush();
        shared_ptr<RowSetMetadata> rowset_compact_meta;
        ASSERT_STATUS_OK(NewRowSet(&rowset_compact_meta));
        shared_ptr<DiskRowSet> rs;
        FlushAndReopen(*mrs, rowset_compact_meta, &rs);
        ASSERT_NO_FATAL_FAILURE();
        rowsets.push_back(rs);
      }
    } else {
      // This test will load a tablet with id "KuduTabletTestId" that have
      // a 0000000 or 1111111 super-block id, in the specified root-dir.
      metadata::TabletMasterBlockPB master_block;
      master_block.set_block_a("00000000000000000000000000000000");
      master_block.set_block_b("11111111111111111111111111111111");

      FsManager fs_manager(env_.get(), FLAGS_merge_benchmark_input_dir);
      metadata::TabletMetadata input_meta(&fs_manager, "KuduCompactionBenchTablet", master_block);
      ASSERT_STATUS_OK(input_meta.Load());

      BOOST_FOREACH(const shared_ptr<RowSetMetadata>& meta, input_meta.rowsets()) {
        shared_ptr<DiskRowSet> rs;
        CHECK_OK(DiskRowSet::Open(meta, schema_, &rs));
        rowsets.push_back(rs);
      }

      CHECK(!rowsets.empty()) << "No rowsets found in " << FLAGS_merge_benchmark_input_dir;
    }

    LOG_TIMING(INFO, "Compacting") {
      DoCompact(rowsets);
    }
  }

 protected:
  MvccManager mvcc_;

  RowBuilder row_builder_;
  char key_buf_[256];
};

TEST_F(TestCompaction, TestMemRowSetInput) {
  // Create a memrowset with 10 rows and several updates.
  shared_ptr<MemRowSet> mrs(new MemRowSet(schema_));
  InsertRows(mrs.get(), 10, 0);
  UpdateRows(mrs.get(), 10, 0, 1);
  UpdateRows(mrs.get(), 10, 0, 2);

  // Ensure that the compaction input yields the expected rows
  // and mutations.
  vector<string> out;
  MvccSnapshot snap(mvcc_);
  gscoped_ptr<CompactionInput> input(CompactionInput::Create(*mrs, snap));
  IterateInput(input.get(), &out);
  ASSERT_EQ(10, out.size());
  ASSERT_EQ("(string key=hello 00000000, uint32 val=0) mutations: [@10(SET val=1), @20(SET val=2)]",
            out[0]);
  ASSERT_EQ("(string key=hello 00000090, uint32 val=9) mutations: [@19(SET val=1), @29(SET val=2)]",
            out[9]);
}

TEST_F(TestCompaction, TestRowSetInput) {
  // Create a memrowset with a bunch of rows, flush and reopen.
  shared_ptr<DiskRowSet> rs;
  {
    shared_ptr<MemRowSet> mrs(new MemRowSet(schema_));
    InsertRows(mrs.get(), 10, 0);
    FlushAndReopen(*mrs, rowset_meta_, &rs);
    ASSERT_NO_FATAL_FAILURE();
  }

  // Update the rows in the rowset.
  UpdateRows(rs.get(), 10, 0, 1);
  UpdateRows(rs.get(), 10, 0, 2);
  // Flush DMS, update some more.
  ASSERT_STATUS_OK(rs->FlushDeltas());
  UpdateRows(rs.get(), 10, 0, 3);
  UpdateRows(rs.get(), 10, 0, 4);

  // Check compaction input
  vector<string> out;
  gscoped_ptr<CompactionInput> input(CompactionInput::Create(*rs, MvccSnapshot(mvcc_)));
  IterateInput(input.get(), &out);
  ASSERT_EQ(10, out.size());
  ASSERT_EQ("(string key=hello 00000000, uint32 val=0) "
            "mutations: [@10(SET val=1), @20(SET val=2), @30(SET val=3), @40(SET val=4)]",
            out[0]);
  ASSERT_EQ("(string key=hello 00000090, uint32 val=9) "
            "mutations: [@19(SET val=1), @29(SET val=2), @39(SET val=3), @49(SET val=4)]",
            out[9]);
}

// Test case which doesn't do any merging -- just compacts
// a single input rowset (which may be the memrowset) into a single
// output rowset (on disk).
TEST_F(TestCompaction, TestOneToOne) {
  // Create a memrowset with a bunch of rows and updates.
  shared_ptr<MemRowSet> mrs(new MemRowSet(schema_));
  InsertRows(mrs.get(), 1000, 0);
  UpdateRows(mrs.get(), 1000, 0, 1);
  MvccSnapshot snap(mvcc_);

  // Flush it to disk and re-open.
  shared_ptr<DiskRowSet> rs;
  FlushAndReopen(*mrs, rowset_meta_, &rs);
  ASSERT_NO_FATAL_FAILURE();

  // Update the rows with some updates that weren't in the snapshot.
  UpdateRows(mrs.get(), 1000, 0, 2);

  // Catch the updates that came in after the snapshot flush was made.
  MvccSnapshot snap2(mvcc_);
  gscoped_ptr<CompactionInput> input(CompactionInput::Create(*mrs, snap2));

  // Add some more updates which come into the new rowset while the "reupdate" is happening.
  UpdateRows(rs.get(), 1000, 0, 3);

  ASSERT_STATUS_OK(ReupdateMissedDeltas(input.get(), snap, snap2,
                                        boost::assign::list_of(rs)));

  // If we look at the contents of the DiskRowSet now, we should see the "re-updated" data.
  vector<string> out;
  input.reset(CompactionInput::Create(*rs, MvccSnapshot(mvcc_)));
  IterateInput(input.get(), &out);
  ASSERT_EQ(1000, out.size());
  ASSERT_EQ("(string key=hello 00000000, uint32 val=1) mutations: [@2000(SET val=2), @3000(SET val=3)]",
            out[0]);

  // And compact (1 input to 1 output)
  MvccSnapshot snap3(mvcc_);
  gscoped_ptr<CompactionInput> compact_input(CompactionInput::Create(*rs, snap3));
  shared_ptr<RowSetMetadata> rowset_compact_meta;
  ASSERT_STATUS_OK(NewRowSet(&rowset_compact_meta));
  DoFlush(compact_input.get(), snap3, rowset_compact_meta.get());
}

TEST_F(TestCompaction, TestMerge) {
  vector<shared_ptr<DiskRowSet> > rowsets;

  // Create three input rowsets
  for (int delta = 0; delta < 3; delta++) {
    // Create a memrowset with a bunch of rows and updates.
    shared_ptr<MemRowSet> mrs(new MemRowSet(schema_));
    InsertRows(mrs.get(), 1000, delta);
    UpdateRows(mrs.get(), 1000, delta, 1);

    shared_ptr<RowSetMetadata> rowset_meta;
    ASSERT_STATUS_OK(NewRowSet(&rowset_meta));

    // Flush it to disk and re-open it.
    shared_ptr<DiskRowSet> rs;
    FlushAndReopen(*mrs, rowset_meta, &rs);
    ASSERT_NO_FATAL_FAILURE();
    rowsets.push_back(rs);

    // Perform some updates into DMS
    UpdateRows(rs.get(), 1000, delta, 2);
  }

  // Merge them.
  DoCompact(rowsets);
}

#ifdef NDEBUG
// Benchmark for the compaction merge input for the case where the inputs
// contain non-overlapping data. In this case the merge can be optimized
// to be block-wise.
TEST_F(TestCompaction, BenchmarkMergeWithoutOverlap) {
  if (!AllowSlowTests()) {
    LOG(INFO) << "Skipped: must enable slow tests.";
    return;
  }
  DoBenchmark<false>();
}

// Benchmark for the compaction merge input when the inputs are entirely
// overlapping (i.e the inputs become fully interleaved in the output)
TEST_F(TestCompaction, BenchmarkMergeWithOverlap) {
  if (!AllowSlowTests()) {
    LOG(INFO) << "Skipped: must enable slow tests.";
    return;
  }
  DoBenchmark<true>();
}
#endif

}
}<|MERGE_RESOLUTION|>--- conflicted
+++ resolved
@@ -85,26 +85,24 @@
     ASSERT_STATUS_OK(DebugDumpCompactionInput(input, out));
   }
 
-<<<<<<< HEAD
-  void DoFlush(CompactionInput *input, const MvccSnapshot &snap, const string &out_dir) {
+  void DoFlush(CompactionInput *input, const MvccSnapshot &snap,
+               shared_ptr<RowSetMetadata>* rowset_meta) {
     // Flush with a large roll threshold so we only write a single file.
     // This simplifies the test so we always need to reopen only a single rowset.
     const size_t kRollThreshold = 1024 * 1024 * 1024; // 1GB
-    RollingDiskRowSetWriter rsw(env_.get(), schema_, out_dir,
+    RollingDiskRowSetWriter rsw(tablet_->metadata(), schema_,
                                 BloomFilterSizing::BySizeAndFPRate(32*1024, 0.01f),
                                 kRollThreshold);
     ASSERT_STATUS_OK(rsw.Open());
     ASSERT_STATUS_OK(Flush(input, snap, &rsw));
     ASSERT_STATUS_OK(rsw.Finish());
-    ASSERT_FILE_EXISTS(env_, DiskRowSet::GetBloomPath(out_dir + ".0"));
-=======
-  void DoFlush(CompactionInput *input, const MvccSnapshot &snap, RowSetMetadata *rowset_meta) {
-    DiskRowSetWriter rsw(rowset_meta, schema_, BloomFilterSizing::BySizeAndFPRate(32*1024, 0.01f));
-    ASSERT_STATUS_OK(rsw.Open());
-    ASSERT_STATUS_OK(Flush(input, snap, &rsw));
-    ASSERT_STATUS_OK(rsw.Finish());
-    ASSERT_TRUE(rowset_meta->HasBloomDataBlockForTests());
->>>>>>> 8d93e1eb
+    vector<shared_ptr<RowSetMetadata> > metas;
+    rsw.GetWrittenMetadata(&metas);
+    ASSERT_EQ(1, metas.size());
+    ASSERT_TRUE(metas[0]->HasBloomDataBlockForTests());
+    if (rowset_meta) {
+      *rowset_meta = metas[0];
+    }
   }
 
   void DoCompact(const vector<shared_ptr<DiskRowSet> > &rowsets) {
@@ -115,21 +113,16 @@
     }
 
     gscoped_ptr<CompactionInput> compact_input(CompactionInput::Merge(merge_inputs, schema_));
-    shared_ptr<RowSetMetadata> rowset_compact_meta;
-    ASSERT_STATUS_OK(NewRowSet(&rowset_compact_meta));
-    DoFlush(compact_input.get(), merge_snap, rowset_compact_meta.get());
-  }
-
-  void FlushAndReopen(const MemRowSet &mrs, const shared_ptr<RowSetMetadata>& rowset_meta, shared_ptr<DiskRowSet> *rs) {
+    DoFlush(compact_input.get(), merge_snap, NULL);
+  }
+
+  void FlushAndReopen(const MemRowSet &mrs, shared_ptr<DiskRowSet> *rs) {
     MvccSnapshot snap(mvcc_);
+    shared_ptr<RowSetMetadata> rowset_meta;
     gscoped_ptr<CompactionInput> input(CompactionInput::Create(mrs, snap));
-    DoFlush(input.get(), snap, rowset_meta.get());
+    DoFlush(input.get(), snap, &rowset_meta);
     // Re-open it
-<<<<<<< HEAD
-    ASSERT_STATUS_OK(DiskRowSet::Open(env_.get(), schema_, out_dir + ".0", rs));
-=======
     ASSERT_STATUS_OK(DiskRowSet::Open(rowset_meta, schema_, rs));
->>>>>>> 8d93e1eb
   }
 
   template<bool OVERLAP_INPUTS>
@@ -158,11 +151,8 @@
           }
           InsertRow(mrs.get(), row_key, n);
         }
-        tablet_->Flush();
-        shared_ptr<RowSetMetadata> rowset_compact_meta;
-        ASSERT_STATUS_OK(NewRowSet(&rowset_compact_meta));
         shared_ptr<DiskRowSet> rs;
-        FlushAndReopen(*mrs, rowset_compact_meta, &rs);
+        FlushAndReopen(*mrs, &rs);
         ASSERT_NO_FATAL_FAILURE();
         rowsets.push_back(rs);
       }
@@ -224,7 +214,7 @@
   {
     shared_ptr<MemRowSet> mrs(new MemRowSet(schema_));
     InsertRows(mrs.get(), 10, 0);
-    FlushAndReopen(*mrs, rowset_meta_, &rs);
+    FlushAndReopen(*mrs, &rs);
     ASSERT_NO_FATAL_FAILURE();
   }
 
@@ -261,7 +251,7 @@
 
   // Flush it to disk and re-open.
   shared_ptr<DiskRowSet> rs;
-  FlushAndReopen(*mrs, rowset_meta_, &rs);
+  FlushAndReopen(*mrs, &rs);
   ASSERT_NO_FATAL_FAILURE();
 
   // Update the rows with some updates that weren't in the snapshot.
@@ -289,8 +279,7 @@
   MvccSnapshot snap3(mvcc_);
   gscoped_ptr<CompactionInput> compact_input(CompactionInput::Create(*rs, snap3));
   shared_ptr<RowSetMetadata> rowset_compact_meta;
-  ASSERT_STATUS_OK(NewRowSet(&rowset_compact_meta));
-  DoFlush(compact_input.get(), snap3, rowset_compact_meta.get());
+  DoFlush(compact_input.get(), snap3, &rowset_compact_meta);
 }
 
 TEST_F(TestCompaction, TestMerge) {
@@ -303,12 +292,9 @@
     InsertRows(mrs.get(), 1000, delta);
     UpdateRows(mrs.get(), 1000, delta, 1);
 
-    shared_ptr<RowSetMetadata> rowset_meta;
-    ASSERT_STATUS_OK(NewRowSet(&rowset_meta));
-
     // Flush it to disk and re-open it.
     shared_ptr<DiskRowSet> rs;
-    FlushAndReopen(*mrs, rowset_meta, &rs);
+    FlushAndReopen(*mrs, &rs);
     ASSERT_NO_FATAL_FAILURE();
     rowsets.push_back(rs);
 
